package org.scale7.zookeeper.cages;

import org.apache.zookeeper.CreateMode;
import org.apache.zookeeper.ZooDefs;
import org.apache.zookeeper.AsyncCallback.StringCallback;
import org.apache.zookeeper.KeeperException.Code;
import org.apache.zookeeper.common.PathUtils;
<<<<<<< HEAD
import org.slf4j.Logger;
import org.slf4j.LoggerFactory;
=======
import org.scale7.portability.SystemProxy;
import org.slf4j.Logger;
>>>>>>> d16640aa

/**
 * Create a path on ZooKeeper. First an attempt is made to create the target path directly. If this fails
 * because its immediate ancestor node does not exist, an attempt is made to create the ancestor. This continues
 * until an ancestor node is successfully created. Thereafter, successive descendants are created until the
 * target path is created. This algorithm improves performance in most cases by minimizing round-trips to
 * check the for the existence of ancestors of the target path when the target or a close ancestor already exists.
 *
 * @author dominicwilliams
 *
 */
public class ZkPath extends ZkSyncPrimitive {
	private static final Logger logger = SystemProxy.getLoggerFromFactory(ZkSyncPrimitive.class);

	protected static final Logger LOG = LoggerFactory.getLogger(ZkPath.class);
	
	private final String targetPath;
	private final String[] pathNodes;
	private int pathNodesIdx;
	private final CreateMode createMode;
<<<<<<< HEAD
	private final byte[] value;
=======

	public ZkPath(String path) {
		this(path, CreateMode.PERSISTENT);
	}
>>>>>>> d16640aa

	public ZkPath(String path, CreateMode createMode) {
		this(path, new byte[0], createMode);
	}
	
	public ZkPath(String path, byte[] value, CreateMode createMode) {
		super(ZkSessionManager.instance());
		this.targetPath = path;
		this.value = value;
		this.createMode = createMode;
		PathUtils.validatePath(targetPath);
		pathNodes = targetPath.split("/");
		pathNodesIdx = pathNodes.length;
		tryCreatePath.run();
	}

	public String getPath() {
		return targetPath;
	}

	private Runnable tryCreatePath = new Runnable() {

		@Override
		public void run() {
			String toCreate = "/";
			if (pathNodesIdx > 1) {
				StringBuilder currNodePath = new StringBuilder();
				for (int i=1; i<pathNodesIdx; i++) { // i=1 to skip split()'s empty node
					currNodePath.append("/");
					currNodePath.append(pathNodes[i]);
				}
				toCreate = currNodePath.toString();
			}
<<<<<<< HEAD
			
			byte[] znodeValue = null;
			
			if (pathNodesIdx >= pathNodes.length) {
				znodeValue = value;
			} else {
				znodeValue = new byte[0];
			}
				
			zooKeeper().create(currNodePath.toString(), znodeValue, ZooDefs.Ids.OPEN_ACL_UNSAFE,
=======
			//logger.debug("ZkPath calling zooKeeper().create({})", toCreate);

			zooKeeper().create(toCreate, new byte[0], ZooDefs.Ids.OPEN_ACL_UNSAFE,
>>>>>>> d16640aa
					createMode, createPathHandler, this);
		}
	};

	private StringCallback createPathHandler = new StringCallback() {

		@Override
		public void processResult(int rc, String path, Object ctx, String name) {
			if (passOrTryRepeat(rc, new Code[] { Code.OK, Code.NODEEXISTS, Code.NONODE}, (Runnable)ctx)) {
				Code code = Code.get(rc);
				if (code == Code.OK || code == Code.NODEEXISTS) {
					if (pathNodesIdx >= pathNodes.length) {
						onStateUpdated();
						return;
					}
					pathNodesIdx++;
				} else {
					assert code == Code.NONODE;
					pathNodesIdx--;
				}
				tryCreatePath.run();
			}
		}

	};
}<|MERGE_RESOLUTION|>--- conflicted
+++ resolved
@@ -5,13 +5,8 @@
 import org.apache.zookeeper.AsyncCallback.StringCallback;
 import org.apache.zookeeper.KeeperException.Code;
 import org.apache.zookeeper.common.PathUtils;
-<<<<<<< HEAD
 import org.slf4j.Logger;
-import org.slf4j.LoggerFactory;
-=======
 import org.scale7.portability.SystemProxy;
-import org.slf4j.Logger;
->>>>>>> d16640aa
 
 /**
  * Create a path on ZooKeeper. First an attempt is made to create the target path directly. If this fails
@@ -25,21 +20,16 @@
  */
 public class ZkPath extends ZkSyncPrimitive {
 	private static final Logger logger = SystemProxy.getLoggerFromFactory(ZkSyncPrimitive.class);
-
-	protected static final Logger LOG = LoggerFactory.getLogger(ZkPath.class);
 	
 	private final String targetPath;
 	private final String[] pathNodes;
 	private int pathNodesIdx;
 	private final CreateMode createMode;
-<<<<<<< HEAD
 	private final byte[] value;
-=======
 
 	public ZkPath(String path) {
 		this(path, CreateMode.PERSISTENT);
 	}
->>>>>>> d16640aa
 
 	public ZkPath(String path, CreateMode createMode) {
 		this(path, new byte[0], createMode);
@@ -73,7 +63,6 @@
 				}
 				toCreate = currNodePath.toString();
 			}
-<<<<<<< HEAD
 			
 			byte[] znodeValue = null;
 			
@@ -82,13 +71,8 @@
 			} else {
 				znodeValue = new byte[0];
 			}
-				
-			zooKeeper().create(currNodePath.toString(), znodeValue, ZooDefs.Ids.OPEN_ACL_UNSAFE,
-=======
-			//logger.debug("ZkPath calling zooKeeper().create({})", toCreate);
-
-			zooKeeper().create(toCreate, new byte[0], ZooDefs.Ids.OPEN_ACL_UNSAFE,
->>>>>>> d16640aa
+			
+			zooKeeper().create(toCreate, znodeValue, ZooDefs.Ids.OPEN_ACL_UNSAFE,
 					createMode, createPathHandler, this);
 		}
 	};
